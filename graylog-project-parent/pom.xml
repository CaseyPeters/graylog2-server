--- conflicted
+++ resolved
@@ -496,15 +496,14 @@
                 <version>${validation-api.version}</version>
             </dependency>
             <dependency>
-<<<<<<< HEAD
                 <groupId>com.maxmind.geoip2</groupId>
                 <artifactId>geoip2</artifactId>
                 <version>${geoip2.version}</version>
-=======
+            </dependency>
+            <dependency>
                 <groupId>org.graylog.cef</groupId>
                 <artifactId>cef-parser</artifactId>
                 <version>${cef-parser.version}</version>
->>>>>>> eed4df37
             </dependency>
             <dependency>
                 <groupId>org.antlr</groupId>

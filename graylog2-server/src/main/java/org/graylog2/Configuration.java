--- conflicted
+++ resolved
@@ -15,6 +15,7 @@
  *
  * You should have received a copy of the GNU General Public License
  * along with Graylog2.  If not, see <http://www.gnu.org/licenses/>.
+ *
  */
 
 package org.graylog2;
@@ -241,18 +242,9 @@
     @Parameter(value = "transport_email_from_email", required = false)
     private String emailTransportFromEmail;
 
-<<<<<<< HEAD
-=======
     @Parameter(value = "transport_email_web_interface_url", required = false)
     private URI emailTransportWebInterfaceUrl;
 
-    @Parameter(value = "rest_enable_cors", required = false)
-    private boolean restEnableCors = false;
-
-    @Parameter(value = "rest_enable_gzip", required = false)
-    private boolean restEnableGzip = false;
-
->>>>>>> 5a4dab66
     public boolean isMaster() {
         return isMaster;
     }
@@ -525,21 +517,10 @@
         return emailTransportFromEmail;
     }
 
-<<<<<<< HEAD
-=======
     public URI getEmailTransportWebInterfaceUrl() {
         return emailTransportWebInterfaceUrl;
     }
 
-    public boolean isRestEnableCors() {
-        return restEnableCors;
-    }
-
-    public boolean isRestEnableGzip() {
-        return restEnableGzip;
-    }
-
->>>>>>> 5a4dab66
     public boolean isVersionchecks() {
         return versionchecks;
     }

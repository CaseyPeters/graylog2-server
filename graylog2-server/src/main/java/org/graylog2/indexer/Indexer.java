/*
 * Copyright 2012-2014 TORCH GmbH
 *
 * This file is part of Graylog2.
 *
 * Graylog2 is free software: you can redistribute it and/or modify
 * it under the terms of the GNU General Public License as published by
 * the Free Software Foundation, either version 3 of the License, or
 * (at your option) any later version.
 *
 * Graylog2 is distributed in the hope that it will be useful,
 * but WITHOUT ANY WARRANTY; without even the implied warranty of
 * MERCHANTABILITY or FITNESS FOR A PARTICULAR PURPOSE.  See the
 * GNU General Public License for more details.
 *
 * You should have received a copy of the GNU General Public License
 * along with Graylog2.  If not, see <http://www.gnu.org/licenses/>.
 */

package org.graylog2.indexer;

import com.fasterxml.jackson.databind.JsonNode;
import com.fasterxml.jackson.databind.ObjectMapper;
import com.google.common.base.Joiner;
import com.google.common.base.Splitter;
import com.google.common.collect.Lists;
import com.google.common.collect.Maps;
import com.ning.http.client.AsyncHttpClient;
<<<<<<< HEAD
=======
import com.ning.http.client.AsyncHttpClientConfig;
>>>>>>> 500743e5
import com.ning.http.client.ListenableFuture;
import com.ning.http.client.Response;
import org.apache.commons.io.FileUtils;
import org.elasticsearch.ElasticSearchTimeoutException;
import org.elasticsearch.Version;
import org.elasticsearch.action.WriteConsistencyLevel;
import org.elasticsearch.action.admin.cluster.health.ClusterHealthRequest;
import org.elasticsearch.action.admin.cluster.node.info.NodesInfoRequest;
import org.elasticsearch.action.admin.cluster.node.info.NodesInfoResponse;
import org.elasticsearch.action.bulk.BulkItemResponse;
import org.elasticsearch.action.bulk.BulkRequestBuilder;
import org.elasticsearch.action.bulk.BulkResponse;
import org.elasticsearch.action.index.IndexRequest.OpType;
import org.elasticsearch.action.index.IndexRequestBuilder;
import org.elasticsearch.action.support.replication.ReplicationType;
import org.elasticsearch.client.Client;
import org.elasticsearch.common.settings.loader.YamlSettingsLoader;
import org.elasticsearch.common.xcontent.XContentType;
import org.elasticsearch.node.Node;
import org.elasticsearch.node.NodeBuilder;
import org.graylog2.Configuration;
import org.graylog2.UI;
import org.graylog2.indexer.cluster.Cluster;
import org.graylog2.indexer.counts.Counts;
import org.graylog2.indexer.indices.Indices;
import org.graylog2.indexer.messages.Messages;
import org.graylog2.indexer.searches.Searches;
import org.graylog2.plugin.Message;
import org.joda.time.Period;
import org.slf4j.Logger;
import org.slf4j.LoggerFactory;

import java.io.File;
import java.io.IOException;
import java.util.Iterator;
import java.util.List;
import java.util.Map;
import java.util.concurrent.ExecutionException;
import java.util.concurrent.LinkedBlockingQueue;

import static java.util.concurrent.TimeUnit.SECONDS;
import static org.elasticsearch.node.NodeBuilder.nodeBuilder;

// TODO this class blocks for most of its operations, but is called from the main thread for some of them
// TODO figure out how to gracefully deal with failure to connect (or losing connection) to the elastic search cluster!
public class Indexer {
    private static final Logger LOG = LoggerFactory.getLogger(Indexer.class);

<<<<<<< HEAD
    private final Configuration configuration;
    private final Searches.Factory searchesFactory;
    private final Counts.Factory countsFactory;
    private final Cluster.Factory clusterFactory;
    private final Indices.Factory indicesFactory;
=======
>>>>>>> 500743e5
    private final AsyncHttpClient httpClient;

    private Client client;
    private Node node;
    public static final String TYPE = "message";
    
    private Searches searches;
    private Counts counts;
    private Messages messages;
    private Cluster cluster;
    private Indices indices;

    private LinkedBlockingQueue<List<DeadLetter>> deadLetterQueue;

    public static enum DateHistogramInterval {
        YEAR(Period.years(1)),
        QUARTER(Period.months(3)),
        MONTH(Period.months(1)),
        WEEK(Period.weeks(1)),
        DAY(Period.days(1)),
        HOUR(Period.hours(1)),
        MINUTE(Period.minutes(1));

        private final Period period;

        DateHistogramInterval(Period period) {
            this.period = period;
        }

        public Period getPeriod() {
            return period;
        }
    }

<<<<<<< HEAD
    public Indexer(Configuration configuration,
                   Searches.Factory searchesFactory,
                   Counts.Factory countsFactory,
                   Cluster.Factory clusterFactory,
                   Indices.Factory indicesFactory,
                   AsyncHttpClient httpClient) {
        this.configuration = configuration;
        this.searchesFactory = searchesFactory;
        this.countsFactory = countsFactory;
        this.clusterFactory = clusterFactory;
        this.indicesFactory = indicesFactory;
        this.httpClient = httpClient;
=======
    public Indexer(Core graylogServer) {
        this.server = graylogServer;
>>>>>>> 500743e5
        this.deadLetterQueue = new LinkedBlockingQueue<List<DeadLetter>>(1000);
        AsyncHttpClientConfig.Builder builder = new AsyncHttpClientConfig.Builder();
        builder.setAllowPoolingConnection(false);
        this.httpClient = new AsyncHttpClient(builder.build());
    }

    public void start() {
        final NodeBuilder builder = nodeBuilder().client(true);
        Map<String, String> settings = readNodeSettings(configuration);

        builder.settings().put(settings);
        node = builder.node();
        client = node.client();

        try {
            client.admin().cluster().health(new ClusterHealthRequest().waitForYellowStatus()).actionGet(5, SECONDS);
        } catch(ElasticSearchTimeoutException e) {
            final String hosts = node.settings().get("discovery.zen.ping.unicast.hosts");
            final Iterable<String> hostList = Splitter.on(',').split(hosts);

            // if no elasticsearch running
            for (String host : hostList) {
                // guess that elasticsearch http is listening on port 9200
                final Iterable<String> hostAndPort = Splitter.on(':').limit(2).split(host);
                final Iterator<String> it = hostAndPort.iterator();
                final String ip = it.next();
                LOG.info("Checking Elasticsearch HTTP API at http://{}:9200/", ip);

                try {
                    // Try the HTTP API endpoint
                    final ListenableFuture<Response> future = httpClient.prepareGet("http://" + ip + ":9200/_nodes").execute();
                    final Response response = future.get();

                    final JsonNode resultTree = new ObjectMapper().readTree(response.getResponseBody());
                    final String clusterName = resultTree.get("cluster_name").textValue();
                    final JsonNode nodesList = resultTree.get("nodes");

                    final Iterator<String> nodes = nodesList.fieldNames();
                    while (nodes.hasNext()) {
                        final String id = nodes.next();
                        final String version = nodesList.get(id).get("version").textValue();
                        if (!Version.CURRENT.toString().equals(version)) {
<<<<<<< HEAD
                            LOG.error("Elasticsearch node is of the wrong version {}, it must be {}!",
=======
                            LOG.error("Elasticsearch node is of the wrong version {}, it must be {}! " +
                                              "Please make sure you are running the correct version of ElasticSearch.",
>>>>>>> 500743e5
                                      version,
                                      Version.CURRENT.toString());
                        }
                        if (!node.settings().get("cluster.name").equals(clusterName)) {
<<<<<<< HEAD
                            LOG.error("Elasticsearch cluster name is different, Graylog2 uses `{}`, Elasticsearch cluster uses `{}`",
=======
                            LOG.error("Elasticsearch cluster name is different, Graylog2 uses `{}`, Elasticsearch cluster uses `{}`. " +
                                              "Please check the `cluster.name` setting of both Graylog2 and ElasticSearch.",
>>>>>>> 500743e5
                                      node.settings().get("cluster.name"), clusterName);
                        }

                    }
                } catch (IOException ioException) {
                    LOG.error("Could not connect to Elasticsearch.", ioException);
                } catch (InterruptedException ignore) {
                } catch (ExecutionException e1) {
                   // could not find any server on that address
                   LOG.error("Could not connect to Elasticsearch at http://" + ip + ":9200/, is it running?" , e1.getCause());
                }
            }

<<<<<<< HEAD
            UI.exitHardWithWall("No ElasticSearch master was found.",
                                new String[]{"graylog2-server/configuring-and-tuning-elasticsearch-for-graylog2-v0200"});

=======
            UI.exitHardWithWall("Could not successfully connect to ElasticSearch. Check that your cluster state is not RED " +
                                        "and that ElasticSearch is running properly.",
                                new String[]{"graylog2-server/configuring-and-tuning-elasticsearch-for-graylog2-v0200"});
>>>>>>> 500743e5
        }

        searches = searchesFactory.create(client);
        counts = countsFactory.create(client);
        messages = new Messages(client);
        cluster = clusterFactory.create(client);
        indices = indicesFactory.create(client);
    }

    // default visibility for tests
    Map<String, String> readNodeSettings(Configuration conf) {
        Map<String, String> settings = Maps.newHashMap();

        // Standard Configuration.
        settings.put("cluster.name", conf.getEsClusterName());

        settings.put("node.name", conf.getEsNodeName());
        settings.put("node.master", Boolean.toString(conf.isEsIsMasterEligible()));
        settings.put("node.data", Boolean.toString(conf.isEsStoreData()));

        settings.put("http.enabled", Boolean.toString(conf.isEsIsHttpEnabled()));
        settings.put("transport.tcp.port", String.valueOf(conf.getEsTransportTcpPort()));

        settings.put("discovery.initial_state_timeout", conf.getEsInitialStateTimeout());
        settings.put("discovery.zen.ping.multicast.enabled", Boolean.toString(conf.isEsMulticastDiscovery()));

        if (conf.getEsUnicastHosts() != null) {
            settings.put("discovery.zen.ping.unicast.hosts", Joiner.on(",").join(conf.getEsUnicastHosts()));
        }

        if (conf.getEsNetworkHost() != null) {
            settings.put("network.host", conf.getEsNetworkHost());
        }
        if (conf.getEsNetworkBindHost() != null) {
            settings.put("network.bind_host", conf.getEsNetworkBindHost());
        }
        if (conf.getEsNetworkPublishHost() != null) {
            settings.put("network.publish_host", conf.getEsNetworkPublishHost());
        }

        // Overwrite from a custom ElasticSearch config file.
        try {
            final String esConfigFilePath = conf.getElasticSearchConfigFile();
            if (esConfigFilePath != null) {
                String esSettings = FileUtils.readFileToString(new File(esConfigFilePath));
                settings.putAll(new YamlSettingsLoader().load(esSettings));
            }
        } catch (IOException e) {
            LOG.warn("Cannot read elasticsearch configuration.");
        }

        return settings;
    }

    public Client getClient() {
        return client;
    }

    public String nodeIdToName(String nodeId) {
        if (nodeId == null || nodeId.isEmpty()) {
            return null;
        }
        
        try {
            NodesInfoResponse r = client.admin().cluster().nodesInfo(new NodesInfoRequest(nodeId).all()).actionGet();
            return r.getNodesMap().get(nodeId).getNode().getName();
        } catch (Exception e) {
            LOG.error("Could not read name of ES node.", e);
            return "UNKNOWN";
        }
        
    }
    
    public String nodeIdToHostName(String nodeId) {
        if (nodeId == null || nodeId.isEmpty()) {
            return null;
        }
        
        try {
            NodesInfoResponse r = client.admin().cluster().nodesInfo(new NodesInfoRequest(nodeId).all()).actionGet();
            return r.getNodesMap().get(nodeId).getHostname();
        } catch (Exception e) {
            LOG.error("Could not read name of ES node.", e);
            return "UNKNOWN";
        }
        
    }

    public boolean cycleAlias(String aliasName, String targetIndex) {
        return client.admin().indices().prepareAliases()
                .addAlias(targetIndex, aliasName)
                .execute().actionGet().isAcknowledged();
    }
    
    public boolean cycleAlias(String aliasName, String targetIndex, String oldIndex) {
        return client.admin().indices().prepareAliases()
                .removeAlias(oldIndex, aliasName)
                .addAlias(targetIndex, aliasName)
                .execute().actionGet().isAcknowledged();
    }

    public boolean bulkIndex(final List<Message> messages) {
        if (messages.isEmpty()) {
            return true;
        }

        final BulkRequestBuilder request = client.prepareBulk();
        for (Message msg : messages) {
            request.add(buildIndexRequest(Deflector.DEFLECTOR_NAME, msg.toElasticSearchObject(), msg.getId())); // Main index.
        }

        request.setConsistencyLevel(WriteConsistencyLevel.ONE);
        request.setReplicationType(ReplicationType.ASYNC);
        
        final BulkResponse response = client.bulk(request.request()).actionGet();
        
        LOG.debug("Deflector index: Bulk indexed {} messages, took {} ms, failures: {}",
                new Object[] { response.getItems().length, response.getTookInMillis(), response.hasFailures() });

        if (response.hasFailures()) {
            propagateFailure(response.getItems(), messages);
        }

        return !response.hasFailures();
    }

    private void propagateFailure(BulkItemResponse[] items, List<Message> messages) {
        LOG.error("Failed to index [{}] messages. Please check the index error log in your web interface for the reason.", items.length);

        // Get all failed messages.
        List<DeadLetter> deadLetters = Lists.newArrayList();
        for (BulkItemResponse item : items) {
            if (item.isFailed()) {
                deadLetters.add(new DeadLetter(item, messages.get(item.getItemId())));
            }
        }

        boolean r = this.deadLetterQueue.offer(deadLetters);

        if(!r) {
            LOG.debug("Could not propagate failure to failure queue. Queue is full.");
        }
    }

    public Searches searches() {
    	return searches;
    }
    
    public Counts counts() {
    	return counts;
    }
    
    public Messages messages() {
    	return messages;
    }
    
    public Cluster cluster() {
        return cluster;
    }

    public Indices indices() {
        return indices;
    }

    public LinkedBlockingQueue<List<DeadLetter>> getDeadLetterQueue() {
        return deadLetterQueue;
    }

    private IndexRequestBuilder buildIndexRequest(String index, Map<String, Object> source, String id) {
        final IndexRequestBuilder b = new IndexRequestBuilder(client);

        b.setId(id);
        b.setSource(source);
        b.setIndex(index);
        b.setContentType(XContentType.JSON);
        b.setOpType(OpType.INDEX);
        b.setType(TYPE);
        b.setConsistencyLevel(WriteConsistencyLevel.ONE);

        return b;
    }

    public Node getNode() {
        return node;
    }

}<|MERGE_RESOLUTION|>--- conflicted
+++ resolved
@@ -26,10 +26,6 @@
 import com.google.common.collect.Lists;
 import com.google.common.collect.Maps;
 import com.ning.http.client.AsyncHttpClient;
-<<<<<<< HEAD
-=======
-import com.ning.http.client.AsyncHttpClientConfig;
->>>>>>> 500743e5
 import com.ning.http.client.ListenableFuture;
 import com.ning.http.client.Response;
 import org.apache.commons.io.FileUtils;
@@ -78,14 +74,11 @@
 public class Indexer {
     private static final Logger LOG = LoggerFactory.getLogger(Indexer.class);
 
-<<<<<<< HEAD
     private final Configuration configuration;
     private final Searches.Factory searchesFactory;
     private final Counts.Factory countsFactory;
     private final Cluster.Factory clusterFactory;
     private final Indices.Factory indicesFactory;
-=======
->>>>>>> 500743e5
     private final AsyncHttpClient httpClient;
 
     private Client client;
@@ -120,7 +113,6 @@
         }
     }
 
-<<<<<<< HEAD
     public Indexer(Configuration configuration,
                    Searches.Factory searchesFactory,
                    Counts.Factory countsFactory,
@@ -133,14 +125,7 @@
         this.clusterFactory = clusterFactory;
         this.indicesFactory = indicesFactory;
         this.httpClient = httpClient;
-=======
-    public Indexer(Core graylogServer) {
-        this.server = graylogServer;
->>>>>>> 500743e5
         this.deadLetterQueue = new LinkedBlockingQueue<List<DeadLetter>>(1000);
-        AsyncHttpClientConfig.Builder builder = new AsyncHttpClientConfig.Builder();
-        builder.setAllowPoolingConnection(false);
-        this.httpClient = new AsyncHttpClient(builder.build());
     }
 
     public void start() {
@@ -179,22 +164,14 @@
                         final String id = nodes.next();
                         final String version = nodesList.get(id).get("version").textValue();
                         if (!Version.CURRENT.toString().equals(version)) {
-<<<<<<< HEAD
-                            LOG.error("Elasticsearch node is of the wrong version {}, it must be {}!",
-=======
                             LOG.error("Elasticsearch node is of the wrong version {}, it must be {}! " +
                                               "Please make sure you are running the correct version of ElasticSearch.",
->>>>>>> 500743e5
                                       version,
                                       Version.CURRENT.toString());
                         }
                         if (!node.settings().get("cluster.name").equals(clusterName)) {
-<<<<<<< HEAD
-                            LOG.error("Elasticsearch cluster name is different, Graylog2 uses `{}`, Elasticsearch cluster uses `{}`",
-=======
                             LOG.error("Elasticsearch cluster name is different, Graylog2 uses `{}`, Elasticsearch cluster uses `{}`. " +
                                               "Please check the `cluster.name` setting of both Graylog2 and ElasticSearch.",
->>>>>>> 500743e5
                                       node.settings().get("cluster.name"), clusterName);
                         }
 
@@ -208,15 +185,9 @@
                 }
             }
 
-<<<<<<< HEAD
-            UI.exitHardWithWall("No ElasticSearch master was found.",
-                                new String[]{"graylog2-server/configuring-and-tuning-elasticsearch-for-graylog2-v0200"});
-
-=======
             UI.exitHardWithWall("Could not successfully connect to ElasticSearch. Check that your cluster state is not RED " +
                                         "and that ElasticSearch is running properly.",
                                 new String[]{"graylog2-server/configuring-and-tuning-elasticsearch-for-graylog2-v0200"});
->>>>>>> 500743e5
         }
 
         searches = searchesFactory.create(client);

/**
 * This file is part of Graylog2.
 *
 * Graylog2 is free software: you can redistribute it and/or modify
 * it under the terms of the GNU General Public License as published by
 * the Free Software Foundation, either version 3 of the License, or
 * (at your option) any later version.
 *
 * Graylog2 is distributed in the hope that it will be useful,
 * but WITHOUT ANY WARRANTY; without even the implied warranty of
 * MERCHANTABILITY or FITNESS FOR A PARTICULAR PURPOSE.  See the
 * GNU General Public License for more details.
 *
 * You should have received a copy of the GNU General Public License
 * along with Graylog2.  If not, see <http://www.gnu.org/licenses/>.
 */
package org.graylog2;

import com.beust.jcommander.JCommander;
import com.codahale.metrics.JmxReporter;
import com.codahale.metrics.MetricRegistry;
import com.codahale.metrics.log4j.InstrumentedAppender;
import com.github.joschi.jadconfig.JadConfig;
import com.github.joschi.jadconfig.ParameterException;
import com.github.joschi.jadconfig.RepositoryException;
import com.github.joschi.jadconfig.ValidationException;
import com.github.joschi.jadconfig.guice.NamedConfigParametersModule;
import com.github.joschi.jadconfig.jodatime.JodaTimeConverterFactory;
import com.github.joschi.jadconfig.repositories.EnvironmentRepository;
import com.github.joschi.jadconfig.repositories.PropertiesRepository;
import com.github.joschi.jadconfig.repositories.SystemPropertiesRepository;
import com.google.common.collect.ImmutableList;
import com.google.common.collect.Lists;
import com.google.common.util.concurrent.ServiceManager;
import com.google.inject.Injector;
import com.google.inject.Module;
import com.google.inject.ProvisionException;
import com.google.inject.spi.Message;
import com.mongodb.MongoException;
import org.apache.log4j.Level;
import org.graylog2.bindings.*;
import org.graylog2.cluster.NodeService;
import org.graylog2.configuration.*;
import org.graylog2.notifications.Notification;
import org.graylog2.notifications.NotificationService;
import org.graylog2.plugin.*;
import org.graylog2.plugin.inputs.MessageInput;
import org.graylog2.plugins.PluginInstaller;
import org.graylog2.shared.NodeRunner;
import org.graylog2.shared.bindings.GuiceInjectorHolder;
import org.graylog2.shared.bindings.GuiceInstantiationService;
import org.graylog2.shared.initializers.ServiceManagerListener;
import org.graylog2.shared.journal.KafkaJournalModule;
import org.graylog2.shared.journal.NoopJournalModule;
import org.graylog2.shared.plugins.PluginLoader;
import org.graylog2.shared.system.activities.Activity;
import org.graylog2.shared.system.activities.ActivityWriter;
import org.graylog2.system.shutdown.GracefulShutdown;
import org.slf4j.Logger;
import org.slf4j.LoggerFactory;
import org.slf4j.bridge.SLF4JBridgeHandler;

import java.io.File;
import java.util.Arrays;
import java.util.List;
import java.util.Map;
import java.util.concurrent.TimeUnit;
import java.util.concurrent.TimeoutException;

import static com.google.common.base.Strings.nullToEmpty;

/**
 * Main class of Graylog2.
 *
 * @author Lennart Koopmann <lennart@socketfeed.com>
 */
public final class Main extends NodeRunner {
    private static final Logger LOG = LoggerFactory.getLogger(Main.class);
    private static final String ENVIRONMENT_PREFIX = "GRAYLOG2_";
    private static final String PROPERTIES_PREFIX = "graylog2.";

    private static final String profileName = "Server";

    private static final Version version = Version.CURRENT_CLASSPATH;
    private static final Configuration configuration = new Configuration();
    private static final ElasticsearchConfiguration elasticsearchConfiguration = new ElasticsearchConfiguration();
    private static final EmailConfiguration emailConfiguration = new EmailConfiguration();
    private static final MongoDbConfiguration mongoDbConfiguration = new MongoDbConfiguration();
    private static final TelemetryConfiguration telemetryConfiguration = new TelemetryConfiguration();
    private static final VersionCheckConfiguration versionCheckConfiguration = new VersionCheckConfiguration();

    /**
     * @param args the command line arguments
     */
    public static void main(String[] args) {

        // So jung kommen wir nicht mehr zusammen.

        final CommandLineArguments commandLineArguments = new CommandLineArguments();
        final JCommander jCommander = new JCommander(commandLineArguments, args);
        jCommander.setProgramName("graylog2-" + profileName.toLowerCase());

        if (commandLineArguments.isShowHelp()) {
            jCommander.usage();
            System.exit(0);
        }

        if (commandLineArguments.isShowVersion()) {
            System.out.println("Graylog2 " + profileName + " " + version);
            System.out.println("JRE: " + Tools.getSystemInformation());
            System.exit(0);
        }

        if (commandLineArguments.isDumpDefaultConfig()) {
            final JadConfig jadConfig = new JadConfig();
            jadConfig.addConverterFactory(new JodaTimeConverterFactory());
            jadConfig.addConfigurationBean(new Configuration());
            System.out.println(dumpConfiguration(jadConfig.dump()));
            System.exit(0);
        }

        final JadConfig jadConfig = new JadConfig();
        jadConfig.addConverterFactory(new JodaTimeConverterFactory());
        final NamedConfigParametersModule configModule = readConfiguration(jadConfig, commandLineArguments.getConfigFile());

        if (commandLineArguments.isDumpConfig()) {
            System.out.println(dumpConfiguration(jadConfig.dump()));
            System.exit(0);
        }

        if (configuration.getPasswordSecret().isEmpty()) {
            LOG.error("No password secret set. Please define password_secret in your graylog2.conf.");
            System.exit(1);
        }

        if (commandLineArguments.isInstallPlugin()) {
            System.out.println("Plugin installation requested.");
            PluginInstaller installer = new PluginInstaller(
                    commandLineArguments.getPluginShortname(),
                    commandLineArguments.getPluginVersion(),
                    commandLineArguments.isForcePlugin()
            );

            installer.install();
            System.exit(0);
        }

        // Are we in debug mode?
        Level logLevel = Level.INFO;
        if (commandLineArguments.isDebug()) {
            LOG.info("Running in Debug mode");
            logLevel = Level.DEBUG;
        }
        org.apache.log4j.Logger.getRootLogger().setLevel(logLevel);
        org.apache.log4j.Logger.getLogger(Main.class.getPackage().getName()).setLevel(logLevel);

        PluginLoader pluginLoader = new PluginLoader(new File(configuration.getPluginDir()));
        List<PluginModule> pluginModules = Lists.newArrayList();
        for (Plugin plugin : pluginLoader.loadPlugins())
            pluginModules.addAll(plugin.modules());

        LOG.debug("Loaded modules: " + pluginModules);

        final Injector injector = setupInjector(configModule, pluginModules);

        if (injector == null) {
            LOG.error("Injector could not be created, exiting! (Please include the previous stacktraces in bug reports.)");
            System.exit(1);
        }

        // This is holding all our metrics.
        final MetricRegistry metrics = injector.getInstance(MetricRegistry.class);

        // Report metrics via JMX.
        final JmxReporter reporter = JmxReporter.forRegistry(metrics).build();
        reporter.start();

        InstrumentedAppender logMetrics = new InstrumentedAppender(metrics);
        logMetrics.activateOptions();
        org.apache.log4j.Logger.getRootLogger().addAppender(logMetrics);

        SLF4JBridgeHandler.removeHandlersForRootLogger();
        SLF4JBridgeHandler.install();

        LOG.info("Graylog2 " + profileName + " {} starting up. (JRE: {})", version, Tools.getSystemInformation());

        // Do not use a PID file if the user requested not to
        if (!commandLineArguments.isNoPidFile()) {
            savePidFile(commandLineArguments.getPidFile());
        }

        // Le server object. This is where all the magic happens.
        final ServerStatus serverStatus = injector.getInstance(ServerStatus.class);
        serverStatus.initialize();

        final ActivityWriter activityWriter;
        final ServiceManager serviceManager;
        try {
            activityWriter = injector.getInstance(ActivityWriter.class);
            serviceManager = injector.getInstance(ServiceManager.class);
        } catch (ProvisionException e) {
            for (Message message : e.getErrorMessages()) {
                if (message.getCause() instanceof MongoException) {
                    LOG.error(UI.wallString("Unable to connect to MongoDB. Is it running and the configuration correct?"));
                    System.exit(-1);
                }
            }

            LOG.error("Guice error", e);
            System.exit(-1);
            return;
        } catch (Exception e) {
            LOG.error("Unexpected exception", e);
            System.exit(-1);
            return;
        }

        Runtime.getRuntime().addShutdownHook(new Thread() {
            @Override
            public void run() {
                String msg = "SIGNAL received. Shutting down.";
                LOG.info(msg);
                activityWriter.write(new Activity(msg, Main.class));

                GracefulShutdown shutdown = injector.getInstance(GracefulShutdown.class);
                shutdown.runWithoutExit();
                serviceManager.stopAsync().awaitStopped();
            }
        });

        // Register this node.
        final NodeService nodeService = injector.getInstance(NodeService.class);
        nodeService.registerServer(serverStatus.getNodeId().toString(), configuration.isMaster(), configuration.getRestTransportUri());

        if (configuration.isMaster() && !nodeService.isOnlyMaster(serverStatus.getNodeId())) {
            LOG.warn("Detected another master in the cluster. Retrying in {} seconds to make sure it is not "
                    + "an old stale instance.", configuration.getStaleMasterTimeout());
            try {
                Thread.sleep(configuration.getStaleMasterTimeout());
            } catch (InterruptedException e) { /* nope */ }

            if (!nodeService.isOnlyMaster(serverStatus.getNodeId())) {
                // All devils here.
                String what = "Detected other master node in the cluster! Starting as non-master! "
                        + "This is a mis-configuration you should fix.";
                LOG.warn(what);
                activityWriter.write(new Activity(what, Main.class));

                // Write a notification.
                final NotificationService notificationService = injector.getInstance(NotificationService.class);
                Notification notification = notificationService.buildNow()
                        .addType(Notification.Type.MULTI_MASTER)
                        .addSeverity(Notification.Severity.URGENT);
                notificationService.publishIfFirst(notification);

                configuration.setIsMaster(false);
            } else {
                LOG.warn("Stale master has gone. Starting as master.");
            }
        }

        // Enable local mode?
        if (commandLineArguments.isLocal() || commandLineArguments.isDebug()) {
            // In local mode, systemstats are sent to localhost for example.
            LOG.info("Running in local mode");
            serverStatus.setLocalMode(true);
        }

        // Are we in stats mode?
        if (commandLineArguments.isStats()) {
            LOG.info("Printing system utilization information.");
            serverStatus.setStatsMode(true);
        }

        if (!commandLineArguments.performRetention()) {
            elasticsearchConfiguration.setPerformRetention(false);
        }

        // propagate default size to input plugins
        MessageInput.setDefaultRecvBufferSize(configuration.getUdpRecvBufferSizes());

        // Start services.
        final ServiceManagerListener serviceManagerListener = injector.getInstance(ServiceManagerListener.class);
        serviceManager.addListener(serviceManagerListener);
        try {
            serviceManager.startAsync().awaitHealthy();
        } catch (Exception e) {
            try {
                serviceManager.stopAsync().awaitStopped(configuration.getShutdownTimeout(), TimeUnit.MILLISECONDS);
            } catch (TimeoutException timeoutException) {
                LOG.error("Unable to shutdown properly on time. {}", serviceManager.servicesByState());
            }
            LOG.error("Graylog2 startup failed. Exiting. Exception was:", e);
            System.exit(-1);
        }
        LOG.info("Services started, startup times in ms: {}", serviceManager.startupTimes());

        activityWriter.write(new Activity("Started up.", Main.class));
        LOG.info("Graylog2 " + profileName + " up and running.");

        // Block forever.
        try {
            while (true) {
                Thread.sleep(1000);
            }
        } catch (InterruptedException e) {
            return;
        }
    }

    private static Injector setupInjector(NamedConfigParametersModule configModule, List<PluginModule> pluginModules) {
        try {
<<<<<<< HEAD
            GuiceInstantiationService instantiationService = new GuiceInstantiationService();
            List<Module> bindingsModules = getBindingsModules(instantiationService,
                    new ServerBindings(configuration),
                    new PersistenceServicesBindings(),
                    new ServerMessageInputBindings(),
                    new MessageFilterBindings(),
                    new AlarmCallbackBindings(),
                    new InitializerBindings(),
                    new MessageOutputBindings(),
                    new RotationStrategyBindings());
            if (configuration.isMessageJournalEnabled()) {
                bindingsModules.add(new KafkaJournalModule());
            } else {
                bindingsModules.add(new NoopJournalModule());
            }
=======
            final GuiceInstantiationService instantiationService = new GuiceInstantiationService();

            final ImmutableList.Builder<Module> modules = ImmutableList.builder();
            modules.add(configModule);
            modules.addAll(
                    getBindingsModules(instantiationService,
                            new ServerBindings(configuration),
                            new PersistenceServicesBindings(),
                            new PeriodicalBindings(),
                            new ServerMessageInputBindings(),
                            new MessageFilterBindings(),
                            new AlarmCallbackBindings(),
                            new InitializerBindings(),
                            new MessageOutputBindings(),
                            new RotationStrategyBindings()));
>>>>>>> f1930462
            LOG.debug("Adding plugin modules: " + pluginModules);
            modules.addAll(pluginModules);

            final Injector injector = GuiceInjectorHolder.createInjector(modules.build());
            instantiationService.setInjector(injector);

            return injector;
        } catch (Exception e) {
            LOG.error("Injector creation failed!", e);
            return null;
        }
    }

    private static String dumpConfiguration(final Map<String, String> configMap) {
        final StringBuilder sb = new StringBuilder();
        sb.append("# Configuration of graylog2-").append(profileName).append(" ").append(version).append(System.lineSeparator());
        sb.append("# Generated on ").append(Tools.iso8601()).append(System.lineSeparator());

        for (Map.Entry<String, String> entry : configMap.entrySet()) {
            sb.append(entry.getKey()).append('=').append(nullToEmpty(entry.getValue())).append(System.lineSeparator());
        }

        return sb.toString();
    }

    private static NamedConfigParametersModule readConfiguration(final JadConfig jadConfig, final String configFile) {
        jadConfig.addConfigurationBean(configuration);
        jadConfig.addConfigurationBean(elasticsearchConfiguration);
        jadConfig.addConfigurationBean(emailConfiguration);
        jadConfig.addConfigurationBean(mongoDbConfiguration);
        jadConfig.addConfigurationBean(telemetryConfiguration);
        jadConfig.addConfigurationBean(versionCheckConfiguration);
        jadConfig.setRepositories(Arrays.asList(
                new EnvironmentRepository(ENVIRONMENT_PREFIX),
                new SystemPropertiesRepository(PROPERTIES_PREFIX),
                new PropertiesRepository(configFile)
        ));

        LOG.debug("Loading configuration from config file: {}", configFile);
        try {
            jadConfig.process();
        } catch (RepositoryException e) {
            LOG.error("Couldn't load configuration: {}", e.getMessage());
            System.exit(1);
        } catch (ParameterException | ValidationException e) {
            LOG.error("Invalid configuration", e);
            System.exit(1);
        }

        if (configuration.getRestTransportUri() == null) {
            configuration.setRestTransportUri(configuration.getDefaultRestTransportUri());
            LOG.debug("No rest_transport_uri set. Using default [{}].", configuration.getRestTransportUri());
        }

        return new NamedConfigParametersModule(Arrays.asList(
                configuration, elasticsearchConfiguration, emailConfiguration, mongoDbConfiguration, telemetryConfiguration,
                versionCheckConfiguration));
    }
}<|MERGE_RESOLUTION|>--- conflicted
+++ resolved
@@ -310,23 +310,6 @@
 
     private static Injector setupInjector(NamedConfigParametersModule configModule, List<PluginModule> pluginModules) {
         try {
-<<<<<<< HEAD
-            GuiceInstantiationService instantiationService = new GuiceInstantiationService();
-            List<Module> bindingsModules = getBindingsModules(instantiationService,
-                    new ServerBindings(configuration),
-                    new PersistenceServicesBindings(),
-                    new ServerMessageInputBindings(),
-                    new MessageFilterBindings(),
-                    new AlarmCallbackBindings(),
-                    new InitializerBindings(),
-                    new MessageOutputBindings(),
-                    new RotationStrategyBindings());
-            if (configuration.isMessageJournalEnabled()) {
-                bindingsModules.add(new KafkaJournalModule());
-            } else {
-                bindingsModules.add(new NoopJournalModule());
-            }
-=======
             final GuiceInstantiationService instantiationService = new GuiceInstantiationService();
 
             final ImmutableList.Builder<Module> modules = ImmutableList.builder();
@@ -342,7 +325,11 @@
                             new InitializerBindings(),
                             new MessageOutputBindings(),
                             new RotationStrategyBindings()));
->>>>>>> f1930462
+            if (configuration.isMessageJournalEnabled()) {
+                modules.add(new KafkaJournalModule());
+            } else {
+                modules.add(new NoopJournalModule());
+            }
             LOG.debug("Adding plugin modules: " + pluginModules);
             modules.addAll(pluginModules);
 

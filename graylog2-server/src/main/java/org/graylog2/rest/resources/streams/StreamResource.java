/**
 * Copyright 2013 Lennart Koopmann <lennart@socketfeed.com>
 *
 * This file is part of Graylog2.
 *
 * Graylog2 is free software: you can redistribute it and/or modify
 * it under the terms of the GNU General Public License as published by
 * the Free Software Foundation, either version 3 of the License, or
 * (at your option) any later version.
 *
 * Graylog2 is distributed in the hope that it will be useful,
 * but WITHOUT ANY WARRANTY; without even the implied warranty of
 * MERCHANTABILITY or FITNESS FOR A PARTICULAR PURPOSE.  See the
 * GNU General Public License for more details.
 *
 * You should have received a copy of the GNU General Public License
 * along with Graylog2.  If not, see <http://www.gnu.org/licenses/>.
 *
 */

package org.graylog2.rest.resources.streams;

<<<<<<< HEAD
import java.io.IOException;
import java.util.List;
import java.util.Map;
=======
import com.beust.jcommander.internal.Lists;
import com.fasterxml.jackson.core.JsonProcessingException;
import com.fasterxml.jackson.databind.ObjectMapper;
import com.google.common.collect.Maps;
import com.sun.jersey.api.core.ResourceConfig;
import org.bson.types.ObjectId;
import org.graylog2.Core;
import org.graylog2.database.NotFoundException;
import org.graylog2.plugin.streams.Stream;
import org.graylog2.rest.RestResource;
import org.graylog2.rest.resources.streams.requests.CreateRequest;
import org.graylog2.streams.StreamImpl;
import org.slf4j.Logger;
import org.slf4j.LoggerFactory;
>>>>>>> a02ea6ea

import javax.ws.rs.Consumes;
import javax.ws.rs.DELETE;
import javax.ws.rs.GET;
import javax.ws.rs.POST;
import javax.ws.rs.Path;
import javax.ws.rs.PathParam;
import javax.ws.rs.Produces;
import javax.ws.rs.QueryParam;
import javax.ws.rs.WebApplicationException;
import javax.ws.rs.core.Context;
import javax.ws.rs.core.MediaType;
import javax.ws.rs.core.Response;
import javax.ws.rs.core.Response.Status;
<<<<<<< HEAD

import com.fasterxml.jackson.core.JsonProcessingException;
import com.fasterxml.jackson.databind.ObjectMapper;
import org.bson.types.ObjectId;
import org.graylog2.Core;
import org.graylog2.database.NotFoundException;
import org.graylog2.database.ValidationException;
import org.graylog2.plugin.Tools;
import org.graylog2.plugin.streams.Stream;
import org.graylog2.rest.RestResource;
import org.graylog2.rest.resources.streams.requests.CreateRequest;
import org.graylog2.streams.StreamImpl;
import org.joda.time.DateTime;
import org.joda.time.DateTimeZone;
import org.slf4j.Logger;
import org.slf4j.LoggerFactory;

import com.beust.jcommander.internal.Lists;
import com.google.common.collect.Maps;
import com.sun.jersey.api.core.ResourceConfig;
=======
import java.util.Date;
import java.util.List;
import java.util.Map;
>>>>>>> a02ea6ea

/**
 * @author Lennart Koopmann <lennart@torch.sh>
 */
@Path("/streams")
public class StreamResource extends RestResource {
	private static final Logger LOG = LoggerFactory.getLogger(StreamResource.class);

    private final ObjectMapper objectMapper = new ObjectMapper();

    @Context ResourceConfig rc;

    @POST @Path("/")
    @Consumes(MediaType.APPLICATION_JSON) 
    @Produces(MediaType.APPLICATION_JSON)
    public Response create(String body, @QueryParam("pretty") boolean prettyPrint) {
        Core core = (Core) rc.getProperty("core");

        if (body == null || body.isEmpty()) {
        	LOG.error("Missing parameters. Returning HTTP 400.");
        	throw new WebApplicationException(400);
        }

        CreateRequest cr;
        try {
            cr = objectMapper.readValue(body, CreateRequest.class);
<<<<<<< HEAD
        } catch(IOException e) {
            LOG.error("Error while parsing JSON", e);
            throw new WebApplicationException(e, Status.BAD_REQUEST);
=======
        } catch(Exception e) {
        	LOG.error("Malformed JSON. Returning HTTP 400.");
        	throw new WebApplicationException(400);
>>>>>>> a02ea6ea
        }

        // Create stream.
        Map<String, Object> streamData = Maps.newHashMap();
        streamData.put("title", cr.title);
        streamData.put("creator_user_id", cr.creator_user_id);
        streamData.put("created_at", new DateTime(DateTimeZone.UTC));

        StreamImpl stream = new StreamImpl(streamData, core);
        ObjectId id;
        try {
            id = stream.save();
        } catch (ValidationException e) {
            LOG.error("Validation error.", e);
            throw new WebApplicationException(e, Status.BAD_REQUEST);
        }

        Map<String, Object> result = Maps.newHashMap();
        result.put("stream_id", id.toStringMongod());

<<<<<<< HEAD
        return Response.status(Status.CREATED).entity(json(result, prettyPrint)).build();
=======
        try {
            return Response.status(Status.CREATED).entity(objectMapper.writeValueAsString(result)).build();
        } catch (JsonProcessingException e) {
            LOG.error("Error while generating JSON", e);
            throw new WebApplicationException(e, Response.Status.INTERNAL_SERVER_ERROR);
        }
>>>>>>> a02ea6ea
    }
    
    @GET @Path("/")
    @Produces(MediaType.APPLICATION_JSON)
    public String get(@QueryParam("pretty") boolean prettyPrint) {
        Core core = (Core) rc.getProperty("core");
        
        List<Map<String, Object>> streams = Lists.newArrayList();
        for (Stream stream : StreamImpl.loadAllEnabled(core)) {
        	streams.add(((StreamImpl) stream).asMap());
        }
        
        Map<String, Object> result = Maps.newHashMap();
        result.put("total", streams.size());
        result.put("streams", streams);

        try {
            if (prettyPrint) {
                return objectMapper.writerWithDefaultPrettyPrinter().writeValueAsString(result);
            } else {
                return objectMapper.writeValueAsString(result);
            }
        } catch (JsonProcessingException e) {
            LOG.error("Error while generating JSON", e);
            throw new WebApplicationException(e, Response.Status.INTERNAL_SERVER_ERROR);
        }
    }
    
    @GET @Path("/{streamId}")
    @Produces(MediaType.APPLICATION_JSON)
    public String get(@PathParam("streamId") String streamId, @QueryParam("pretty") boolean prettyPrint) {
        Core core = (Core) rc.getProperty("core");

        if (streamId == null || streamId.isEmpty()) {
        	LOG.error("Missing streamId. Returning HTTP 400.");
        	throw new WebApplicationException(400);
        }

        StreamImpl stream;
        try {
        	stream = StreamImpl.load(loadObjectId(streamId), core);
        } catch (NotFoundException e) {
        	throw new WebApplicationException(404);
        }

<<<<<<< HEAD
        return json(stream.asMap(), prettyPrint);
=======
        try {
            if (prettyPrint) {
                return objectMapper.writerWithDefaultPrettyPrinter().writeValueAsString(stream.asMap());
            } else {
                return objectMapper.writeValueAsString(stream.asMap());
            }
        } catch (JsonProcessingException e) {
            LOG.error("Error while generating JSON", e);
            throw new WebApplicationException(e, Response.Status.INTERNAL_SERVER_ERROR);
        }
>>>>>>> a02ea6ea
    }

    @DELETE @Path("/{streamId}")
    public Response delete(@PathParam("streamId") String streamId) {
        Core core = (Core) rc.getProperty("core");

        if (streamId == null || streamId.isEmpty()) {
        	LOG.error("Missing streamId. Returning HTTP 400.");
        	throw new WebApplicationException(400);
        }

        try {
        	StreamImpl stream = StreamImpl.load(loadObjectId(streamId), core);
        	stream.destroy();
        } catch (NotFoundException e) {
        	throw new WebApplicationException(404);
        }
        
        return Response.status(Status.fromStatusCode(204)).build();
    }
}<|MERGE_RESOLUTION|>--- conflicted
+++ resolved
@@ -20,11 +20,6 @@
 
 package org.graylog2.rest.resources.streams;
 
-<<<<<<< HEAD
-import java.io.IOException;
-import java.util.List;
-import java.util.Map;
-=======
 import com.beust.jcommander.internal.Lists;
 import com.fasterxml.jackson.core.JsonProcessingException;
 import com.fasterxml.jackson.databind.ObjectMapper;
@@ -37,49 +32,20 @@
 import org.graylog2.rest.RestResource;
 import org.graylog2.rest.resources.streams.requests.CreateRequest;
 import org.graylog2.streams.StreamImpl;
-import org.slf4j.Logger;
-import org.slf4j.LoggerFactory;
->>>>>>> a02ea6ea
-
-import javax.ws.rs.Consumes;
-import javax.ws.rs.DELETE;
-import javax.ws.rs.GET;
-import javax.ws.rs.POST;
-import javax.ws.rs.Path;
-import javax.ws.rs.PathParam;
-import javax.ws.rs.Produces;
-import javax.ws.rs.QueryParam;
-import javax.ws.rs.WebApplicationException;
-import javax.ws.rs.core.Context;
-import javax.ws.rs.core.MediaType;
-import javax.ws.rs.core.Response;
-import javax.ws.rs.core.Response.Status;
-<<<<<<< HEAD
-
-import com.fasterxml.jackson.core.JsonProcessingException;
-import com.fasterxml.jackson.databind.ObjectMapper;
-import org.bson.types.ObjectId;
-import org.graylog2.Core;
-import org.graylog2.database.NotFoundException;
-import org.graylog2.database.ValidationException;
-import org.graylog2.plugin.Tools;
-import org.graylog2.plugin.streams.Stream;
-import org.graylog2.rest.RestResource;
-import org.graylog2.rest.resources.streams.requests.CreateRequest;
-import org.graylog2.streams.StreamImpl;
-import org.joda.time.DateTime;
 import org.joda.time.DateTimeZone;
 import org.slf4j.Logger;
 import org.slf4j.LoggerFactory;
 
-import com.beust.jcommander.internal.Lists;
-import com.google.common.collect.Maps;
-import com.sun.jersey.api.core.ResourceConfig;
-=======
-import java.util.Date;
+import org.graylog2.database.ValidationException;
+import org.joda.time.DateTime;
+
+import javax.ws.rs.*;
+import javax.ws.rs.core.Context;
+import javax.ws.rs.core.MediaType;
+import javax.ws.rs.core.Response;
+import java.io.IOException;
 import java.util.List;
 import java.util.Map;
->>>>>>> a02ea6ea
 
 /**
  * @author Lennart Koopmann <lennart@torch.sh>
@@ -90,10 +56,11 @@
 
     private final ObjectMapper objectMapper = new ObjectMapper();
 
-    @Context ResourceConfig rc;
+    @Context
+    ResourceConfig rc;
 
     @POST @Path("/")
-    @Consumes(MediaType.APPLICATION_JSON) 
+    @Consumes(MediaType.APPLICATION_JSON)
     @Produces(MediaType.APPLICATION_JSON)
     public Response create(String body, @QueryParam("pretty") boolean prettyPrint) {
         Core core = (Core) rc.getProperty("core");
@@ -106,21 +73,15 @@
         CreateRequest cr;
         try {
             cr = objectMapper.readValue(body, CreateRequest.class);
-<<<<<<< HEAD
         } catch(IOException e) {
             LOG.error("Error while parsing JSON", e);
-            throw new WebApplicationException(e, Status.BAD_REQUEST);
-=======
-        } catch(Exception e) {
-        	LOG.error("Malformed JSON. Returning HTTP 400.");
-        	throw new WebApplicationException(400);
->>>>>>> a02ea6ea
+            throw new WebApplicationException(e, Response.Status.BAD_REQUEST);
         }
 
         // Create stream.
         Map<String, Object> streamData = Maps.newHashMap();
         streamData.put("title", cr.title);
-        streamData.put("creator_user_id", cr.creator_user_id);
+        streamData.put("creator_user_id", cr.creatorUserId);
         streamData.put("created_at", new DateTime(DateTimeZone.UTC));
 
         StreamImpl stream = new StreamImpl(streamData, core);
@@ -129,22 +90,13 @@
             id = stream.save();
         } catch (ValidationException e) {
             LOG.error("Validation error.", e);
-            throw new WebApplicationException(e, Status.BAD_REQUEST);
+            throw new WebApplicationException(e, Response.Status.BAD_REQUEST);
         }
 
         Map<String, Object> result = Maps.newHashMap();
         result.put("stream_id", id.toStringMongod());
 
-<<<<<<< HEAD
-        return Response.status(Status.CREATED).entity(json(result, prettyPrint)).build();
-=======
-        try {
-            return Response.status(Status.CREATED).entity(objectMapper.writeValueAsString(result)).build();
-        } catch (JsonProcessingException e) {
-            LOG.error("Error while generating JSON", e);
-            throw new WebApplicationException(e, Response.Status.INTERNAL_SERVER_ERROR);
-        }
->>>>>>> a02ea6ea
+        return Response.status(Response.Status.CREATED).entity(json(result, prettyPrint)).build();
     }
     
     @GET @Path("/")
@@ -190,20 +142,7 @@
         	throw new WebApplicationException(404);
         }
 
-<<<<<<< HEAD
         return json(stream.asMap(), prettyPrint);
-=======
-        try {
-            if (prettyPrint) {
-                return objectMapper.writerWithDefaultPrettyPrinter().writeValueAsString(stream.asMap());
-            } else {
-                return objectMapper.writeValueAsString(stream.asMap());
-            }
-        } catch (JsonProcessingException e) {
-            LOG.error("Error while generating JSON", e);
-            throw new WebApplicationException(e, Response.Status.INTERNAL_SERVER_ERROR);
-        }
->>>>>>> a02ea6ea
     }
 
     @DELETE @Path("/{streamId}")
@@ -222,6 +161,6 @@
         	throw new WebApplicationException(404);
         }
         
-        return Response.status(Status.fromStatusCode(204)).build();
+        return Response.status(Response.Status.fromStatusCode(204)).build();
     }
 }
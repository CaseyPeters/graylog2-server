--- conflicted
+++ resolved
@@ -217,10 +217,6 @@
       });
     });
 
-<<<<<<< HEAD
-    // Set sidebar to a fixed height to get the scrollbar in lower resolutions.
-    $("#sidebar").css("height", $(window).height()-120);
-=======
     // User role settings in new user form.
     $("#user_role").bind("change", function() {
         if ($(this).val() == "reader") {
@@ -229,7 +225,9 @@
           $(".users-streams").hide();
         }
     });
->>>>>>> 8ab1c912
+    
+    // Set sidebar to a fixed height to get the scrollbar in lower resolutions.
+    $("#sidebar").css("height", $(window).height()-120);
 
 });
 

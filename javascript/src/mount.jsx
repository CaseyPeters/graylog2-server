'use strict';

var $ = require('jquery'); // excluded and shimed

$(document).ready(() => {
    // must come first because it registers a global (ahem) singleton.
    require('./stores/metrics/mount');

    require('./components/users/mount');
    require('./components/source-tagging/mount');
    require('./components/start-page/mount');
    require('./components/sources/mount');
    require('./components/dashboard/mount');
    require('./components/extractors/mount');
    require('./components/grok-patterns/mount');
    require('./components/widgets/mount');
    require('./components/throughput/mount');
    require('./components/streams/mount');
    require('./components/node/mount');
    require('./components/navigation/mount');
    require('./components/inputs/mount');
    require('./components/outputs/mount');
    require('./components/alarmcallbacks/mount');
    require('./components/collectors/mount');
<<<<<<< HEAD
    require('./components/messageloaders/mount');
    require('./components/streamrules/mount');
    if (userPreferences.enableSmartSearch) {
        require('./components/search/mount');
    }
=======
    require('./components/search/mount');
>>>>>>> 3ef46e08
});<|MERGE_RESOLUTION|>--- conflicted
+++ resolved
@@ -1,3 +1,5 @@
+/* global userPreferences */
+
 'use strict';
 
 var $ = require('jquery'); // excluded and shimed
@@ -22,13 +24,7 @@
     require('./components/outputs/mount');
     require('./components/alarmcallbacks/mount');
     require('./components/collectors/mount');
-<<<<<<< HEAD
     require('./components/messageloaders/mount');
     require('./components/streamrules/mount');
-    if (userPreferences.enableSmartSearch) {
-        require('./components/search/mount');
-    }
-=======
     require('./components/search/mount');
->>>>>>> 3ef46e08
 });
/* global userPreferences */

'use strict';

var $ = require('jquery'); // excluded and shimed

$(document).ready(() => {
    // must come first because it registers a global (ahem) singleton.
    require('./stores/metrics/mount');

    require('./components/users/mount');
    require('./components/source-tagging/mount');
    require('./components/start-page/mount');
    require('./components/sources/mount');
    require('./components/dashboard/mount');
    require('./components/extractors/mount');
    require('./components/grok-patterns/mount');
    require('./components/widgets/mount');
    require('./components/throughput/mount');
    require('./components/streams/mount');
    require('./components/node/mount');
<<<<<<< HEAD
    require('./components/agents/mount');
=======
    require('./components/navigation/mount');
>>>>>>> 5d6aae37
    if (userPreferences.enableSmartSearch) {
        require('./components/search/mount');
    }
});<|MERGE_RESOLUTION|>--- conflicted
+++ resolved
@@ -19,11 +19,8 @@
     require('./components/throughput/mount');
     require('./components/streams/mount');
     require('./components/node/mount');
-<<<<<<< HEAD
+    require('./components/navigation/mount');
     require('./components/agents/mount');
-=======
-    require('./components/navigation/mount');
->>>>>>> 5d6aae37
     if (userPreferences.enableSmartSearch) {
         require('./components/search/mount');
     }

--- conflicted
+++ resolved
@@ -261,7 +261,6 @@
 
     public abstract URI getRestListenUri();
 
-<<<<<<< HEAD
     public boolean isMessageJournalEnabled() {
         return messageJournalEnabled;
     }
@@ -276,13 +275,13 @@
 
     public int getMessageJournalSegmentSize() {
         return messageJournalSegmentSize;
-=======
+    }
+
     public int getShutdownTimeout() {
         return shutdownTimeout;
     }
 
     public int getUdpRecvBufferSizes() {
         return udpRecvBufferSizes;
->>>>>>> f1930462
     }
 }
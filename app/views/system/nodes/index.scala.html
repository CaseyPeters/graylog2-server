--- conflicted
+++ resolved
@@ -294,45 +294,20 @@
                         }
                     </h3>
 
-<<<<<<< HEAD
+            <div class="node-information">
                     <div class="node-heap-usage" data-node-id="@jvm.getNodeId">
                         <div class="progress">
                             <div class="bar bar-warning heap-used-percent" style="width: @jvm.usedMemoryPercentage()%;"></div>
                             <div class="bar heap-total-percent" style="width: @(jvm.totalMemoryPercentage()-jvm.usedMemoryPercentage)%"></div>
                         </div>
-=======
-                } else {
-                    <span class="label label-important node-state" data-toggle="tooltip" title="Marked as DEAD for load balancers">
-                        lb:DEAD
-                    </span>
-                    <span style="margin-left: 4px">@partials.support.bubble("setup/loadbalancer")</span>
-                }
-            </h3>
-
-            <div class="node-information">
-                <div class="node-heap-usage" data-node-id="@jvm.getNodeId">
-                    <div class="progress">
-                        <div class="bar bar-warning heap-used-percent" style="width: @jvm.usedMemoryPercentage()%;"></div>
-                        <div class="bar heap-total-percent" style="width: @(jvm.totalMemoryPercentage()-jvm.usedMemoryPercentage)%"></div>
-                    </div>
-
->>>>>>> f88fa5b4
-
-                    The JVM is using <strong><span class="heap-used">@jvm.getUsedMemory.getMegabytes()</span>
-                    of <span class="heap-total">@jvm.getTotalMemory.getMegabytes()</span> MB</strong>
-                    heap space and will not attempt to use more than
-                    <strong><span class="heap-max">@jvm.getMaxMemory.getMegabytes()</span> MB</strong>.
-                </div>
-
-<<<<<<< HEAD
+
+
                         The JVM is using <strong><span class="heap-used">@jvm.getUsedMemory.getMegabytes()</span>
                         of <span class="heap-total">@jvm.getTotalMemory.getMegabytes()</span> MB</strong>
                         heap space and will not attempt to use more than
                         <strong><span class="heap-max">@jvm.getMaxMemory.getMegabytes()</span> MB</strong>.
                     </div>
-                </div>
-            }-->
-=======
+
                 @if(nodes.get(jvm.getNodeId).getJournalInfo.enabled) {
                     <div class="node-journal-usage" data-node-id="@jvm.getNodeId">
                         There are
@@ -342,7 +317,8 @@
                     </div>
                 }
             </div>
->>>>>>> f88fa5b4
+                </div>
+            }-->
         </div>
     </div>
 

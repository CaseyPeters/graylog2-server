--- conflicted
+++ resolved
@@ -9,25 +9,4 @@
 <h1>Edit user <span class="highlighted"><%=h @user.login %></span></h1>
 <% @user.password = @user.password_confirmation = nil %>
 
-<<<<<<< HEAD
-<%= render :partial => "user_form", :locals => {:form_action => "update", :user => @user}%>
-=======
-<%= error_messages_for :user %>
-<%= form_for :user, :url => { :action => 'update', :id => @user.id } do |f| -%>
-
-<dl id="users-form">
-  <dt><%= label_tag 'email' %></dt>
-  <dd><%= f.text_field :email %></dd>
-
-  <dt><%= label_tag 'password' %></dt>
-  <dd><%= f.password_field :password %></dd>
-
-  <dt><%= label_tag 'password_confirmation', 'Confirm Password' %></dt>
-  <dd><%= f.password_field :password_confirmation %></dd>
-
-  <dt>&nbsp;</dt>
-  <dd><%= submit_tag 'Edit user' %></dd>
-</dl>
-<% end -%>
-</div>
->>>>>>> e7675e0c
+<%= render :partial => "user_form", :locals => {:form_action => "update", :user => @user}%>
--- conflicted
+++ resolved
@@ -33,7 +33,6 @@
   </tbody>
 </table>
 
-<<<<<<< HEAD
 <% unless defined? @inline_version %>
 <div id="messages-bottom">
   <% unless current_page <= 1 %>
@@ -42,26 +41,7 @@
 
   <% if total_messages > (Message::LIMIT*current_page) %>
     <%= link_to "next page", {:page => next_page}, {:class => "next-page"} %>
-=======
-<%
-  params[:page].blank? ? current_page = 1 : current_page = params[:page].to_i;
-  next_page = current_page+1;
-  current_page <= 1 ? previous_page = 1 : previous_page = current_page-1;
-  append_params = Array.new if !defined?(append_params) or append_params.blank?
 
-  #previous_page_params = append_params + [{ :key => "page", :value => previous_page }]
-  #next_page_params = append_params + [{ :key => "page", :value => previous_page }]
-%>
-
-<% unless defined? @inline_version %>
-<div id="messages-bottom">
-  <% unless current_page <= 1 %>
-    <a href="<%=h build_controller_action_uri(append_params + [{ :key => "page", :value => previous_page }]) %>" class="previous-page">previous page</a>
-  <% end %>
-
-  <% if total_messages > (Message::LIMIT*current_page) %>
-    <a href="<%=h build_controller_action_uri(append_params + [{ :key => "page", :value => next_page }]) %>" class="next-page">next page</a>
->>>>>>> ce92d928
   <% end %>
 </div>
 
